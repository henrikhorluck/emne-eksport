--- conflicted
+++ resolved
@@ -12,13 +12,8 @@
 tokio = { version = "1.0", features = ["full"] }
 serde = { version = "1.0", features = ["derive"] }
 serde_json = "1.0"
-<<<<<<< HEAD
-openidconnect = { version = "2.0.0" }
+openidconnect = "2.0.1"
 url = "2.2.2"
-=======
-openidconnect = { version = "2.0.1" }
-url = "2.2.1"
->>>>>>> 39a048f6
 log = "0.4.0"
 env_logger = "0.8.3"
 anyhow = "1.0"
